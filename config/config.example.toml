--- conflicted
+++ resolved
@@ -9,11 +9,7 @@
 # [llm] #AZURE OPENAI:
 # api_type= 'azure'
 # model = "YOUR_MODEL_NAME" #"gpt-4o-mini"
-<<<<<<< HEAD
-# base_url = "{YOUR_AZURE_ENDPOINT.rstrip('/')}/openai/deployments/{AZURE_DEPOLYMENT_ID}"  
-=======
 # base_url = "{YOUR_AZURE_ENDPOINT.rstrip('/')}/openai/deployments/{AZURE_DEPOLYMENT_ID}"
->>>>>>> 8d6dda9c
 # api_key = "AZURE API KEY"
 # max_tokens = 8096
 # temperature = 0.0
